[package]
name = "twenty-first"
version = "0.43.0"
authors = ["Triton Software AG"]
edition = "2021"

license = "GPL-2.0"
description = "Collection of mathematics routines and cryptography for the twenty-first century."
homepage = "https://github.com/Neptune-Crypto/twenty-first"
documentation = "https://github.com/Neptune-Crypto/twenty-first"
repository = "https://github.com/Neptune-Crypto/twenty-first"
readme = "../README.md"

keywords = ["polynomial", "merkle-tree", "post-quantum", "algebra", "tip5"]
categories = ["cryptography", "mathematics"]

[features]
# include mock module
mock = []

[dev-dependencies]
blake3 = "1.5.4"
bincode = "1.3.3"
criterion = { version = "0.5", features = ["html_reports"] }
proptest = "1.5"
proptest-arbitrary-interop = "0.1"
test-strategy = "0.4"
trybuild = "1.0"

[dev-dependencies.cargo-husky]
version = "1"
default-features = false
features = ["user-hooks"]

[dependencies]
arbitrary = { version = "1", features = ["derive"] }
bfieldcodec_derive = "0.7"
<<<<<<< HEAD
get-size2 = { version = "^0.1.2", features = ["derive"] }
hashbrown = "0.14"
=======
get-size = { version = "^0.1.4", features = ["derive"] }
hashbrown = "0.15"
>>>>>>> f1e22eb1
hex = "0.4.3"
itertools = "0.13"
lazy_static = "1.5.0"
num-bigint = { version = "0.4", features = ["serde"] }
num-traits = "0.2"
phf = { version = "0.11", features = ["macros"] }
rand = { version = "0.8", features = ["min_const_gen"] }
rand_distr = "0.4"
rayon = "1.10"
serde = { version = "1.0", features = ["derive"] }
serde-big-array = "0"
serde_derive = "1"
serde_json = "1.0"
sha3 = "^0.10.8"
thiserror = "1.0"

[[bench]]
name = "tip5"
harness = false

[[bench]]
name = "ntt_forward"
harness = false

[[bench]]
name = "evaluation"
harness = false

[[bench]]
name = "extrapolation"
harness = false

[[bench]]
name = "coset_extrapolation"
harness = false

[[bench]]
name = "poly_mod_reduce"
harness = false

[[bench]]
name = "interpolation"
harness = false

[[bench]]
name = "poly_clean_div"
harness = false

[[bench]]
name = "poly_mul"
harness = false

[[bench]]
name = "poly_scalar_mul"
harness = false

[[bench]]
name = "poly_scale"
harness = false

[[bench]]
name = "inverses"
harness = false

[[bench]]
name = "merkle_tree"
harness = false

[[bench]]
name = "merkle_tree_authenticate"
harness = false

[[bench]]
name = "merkle_tree_auth_structure_size"
harness = false

[[bench]]
name = "polynomial_coset"
harness = false

[[bench]]
name = "various_muls"
harness = false

[[bench]]
name = "zerofier"
harness = false

[[bench]]
name = "formal_power_series_inverse"
harness = false<|MERGE_RESOLUTION|>--- conflicted
+++ resolved
@@ -35,13 +35,8 @@
 [dependencies]
 arbitrary = { version = "1", features = ["derive"] }
 bfieldcodec_derive = "0.7"
-<<<<<<< HEAD
-get-size2 = { version = "^0.1.2", features = ["derive"] }
-hashbrown = "0.14"
-=======
-get-size = { version = "^0.1.4", features = ["derive"] }
+get-size2 = { version = "0.1.2", features = ["derive"] }
 hashbrown = "0.15"
->>>>>>> f1e22eb1
 hex = "0.4.3"
 itertools = "0.13"
 lazy_static = "1.5.0"
