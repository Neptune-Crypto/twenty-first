[package]
name = "twenty-first"
version = "0.42.0-alpha.11"
authors = ["Triton Software AG"]
edition = "2021"

license = "GPL-2.0"
description = "Collection of mathematics routines and cryptography for the twenty-first century."
homepage = "https://github.com/Neptune-Crypto/twenty-first"
documentation = "https://github.com/Neptune-Crypto/twenty-first"
repository = "https://github.com/Neptune-Crypto/twenty-first"
readme = "../README.md"

keywords = ["polynomial", "merkle-tree", "post-quantum", "algebra", "tip5"]
categories = ["cryptography", "mathematics"]

[features]
# include mock module
mock = []

[dev-dependencies]
blake3 = "1.5.4"
bincode = "1.3.3"
criterion = { version = "0.5", features = ["html_reports"] }
proptest = "1.5"
proptest-arbitrary-interop = "0.1"
test-strategy = "0.4"
trybuild = "1.0"

[dev-dependencies.cargo-husky]
version = "1"
default-features = false
features = ["user-hooks"]

[dependencies]
arbitrary = { version = "1", features = ["derive"] }
bfieldcodec_derive = "0.7"
<<<<<<< HEAD
blake3 = "1.5.3"
get-size2 = { version = "^0.1.2", features = ["derive"] }
=======
get-size = { version = "^0.1.4", features = ["derive"] }
>>>>>>> 4af2ffa3
hashbrown = "0.14"
hex = "0.4.3"
itertools = "0.13"
lazy_static = "1.5.0"
num-bigint = { version = "0.4", features = ["serde"] }
num-traits = "0.2"
phf = { version = "0.11", features = ["macros"] }
rand = { version = "0.8", features = ["min_const_gen"] }
rand_distr = "0.4"
rayon = "1.10"
serde = { version = "1.0", features = ["derive"] }
serde-big-array = "0"
serde_derive = "1"
serde_json = "1.0"
sha3 = "^0.10.8"
thiserror = "1.0"

[[bench]]
name = "tip5"
harness = false

[[bench]]
name = "ntt_forward"
harness = false

[[bench]]
name = "evaluation"
harness = false

[[bench]]
name = "extrapolation"
harness = false

[[bench]]
name = "coset_extrapolation"
harness = false

[[bench]]
name = "poly_mod_reduce"
harness = false

[[bench]]
name = "interpolation"
harness = false

[[bench]]
name = "poly_clean_div"
harness = false

[[bench]]
name = "poly_mul"
harness = false

[[bench]]
name = "poly_scalar_mul"
harness = false

[[bench]]
name = "poly_scale"
harness = false

[[bench]]
name = "inverses"
harness = false

[[bench]]
name = "merkle_tree"
harness = false

[[bench]]
name = "merkle_tree_authenticate"
harness = false

[[bench]]
name = "merkle_tree_auth_structure_size"
harness = false

[[bench]]
name = "polynomial_coset"
harness = false

[[bench]]
name = "various_muls"
harness = false

[[bench]]
name = "zerofier"
harness = false

[[bench]]
name = "formal_power_series_inverse"
harness = false<|MERGE_RESOLUTION|>--- conflicted
+++ resolved
@@ -35,12 +35,7 @@
 [dependencies]
 arbitrary = { version = "1", features = ["derive"] }
 bfieldcodec_derive = "0.7"
-<<<<<<< HEAD
-blake3 = "1.5.3"
 get-size2 = { version = "^0.1.2", features = ["derive"] }
-=======
-get-size = { version = "^0.1.4", features = ["derive"] }
->>>>>>> 4af2ffa3
 hashbrown = "0.14"
 hex = "0.4.3"
 itertools = "0.13"
